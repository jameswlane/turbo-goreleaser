import * as fs from 'node:fs/promises'
import * as path from 'node:path'
import * as core from '@actions/core'
import * as exec from '@actions/exec'
import * as io from '@actions/io'
import * as yaml from 'yaml'
import type { GoReleaserArtifact, PackageVersion } from './types'

export interface GoReleaserConfigOptions {
  goreleaserKey?: string
  goreleaserVersion?: string
  dryRun: boolean
}

interface GoReleaserYaml {
  project_name?: string
  version?: number
  monorepo?: {
    tag_prefix: string
    dir: string
  }
  builds?: Array<{
    id?: string
    binary?: string
    goos?: string[]
    goarch?: string[]
    main?: string
    dir?: string
    env?: string[]
    flags?: string[]
    ldflags?: string[]
  }>
  archives?: Array<{
    id?: string
    format?: string
    name_template?: string
    files?: string[]
  }>
  release?: {
    github?: {
      owner?: string
      name?: string
    }
    name_template?: string
    draft?: boolean
    prerelease?: string
  }
  changelog?: {
    use?: string
    filters?: {
      exclude?: string[]
    }
  }
}

export class GoReleaserConfig {
  private goreleaserKey?: string
  private dryRun: boolean

  constructor(options: GoReleaserConfigOptions) {
    this.goreleaserKey = options.goreleaserKey
    this.dryRun = options.dryRun
  }

  async isGoReleaserProject(packagePath: string): Promise<boolean> {
    // Check for various indicators that this is a GoReleaser project
    const checks = [
      // Check for .goreleaser.yml or .goreleaser.yaml
      path.join(packagePath, '.goreleaser.yml'),
      path.join(packagePath, '.goreleaser.yaml'),
      // Check for Go files
      path.join(packagePath, 'main.go'),
      path.join(packagePath, 'go.mod'),
      // Check for Rust files (GoReleaser Pro)
      path.join(packagePath, 'Cargo.toml'),
      // Check for other supported languages
      path.join(packagePath, 'package.json'), // Bun/Deno
      path.join(packagePath, 'pyproject.toml'), // Python/UV/Poetry
      path.join(packagePath, 'build.zig') // Zig
    ]

    for (const checkPath of checks) {
      try {
        await fs.access(checkPath)
        core.debug(`Found ${checkPath} - this appears to be a GoReleaser-compatible project`)
        return true
      } catch {
        // File doesn't exist, continue checking
      }
    }

    return false
  }

  async generateConfig(packageVersion: PackageVersion): Promise<string> {
    const configPath = path.join(packageVersion.path, '.goreleaser.yml')

    // Check if config already exists
    let existingConfig: GoReleaserYaml = {}
    try {
      const content = await fs.readFile(configPath, 'utf-8')
      existingConfig = yaml.parse(content) as GoReleaserYaml
    } catch {
      // Config doesn't exist, we'll create one
      core.debug(`No existing GoReleaser config found for ${packageVersion.name}`)
    }

    // Merge with monorepo configuration
    const config: GoReleaserYaml = {
      ...existingConfig,
      project_name: packageVersion.name.replace('@', '').replace(/\//g, '-'),
      version: 2,
      monorepo: {
        tag_prefix: this.getTagPrefix(packageVersion.name),
        dir: packageVersion.path
      },
      ...(!existingConfig.builds && {
        builds: [
          {
            id: 'default',
            binary: packageVersion.name.split('/').pop(),
            goos: ['linux', 'darwin', 'windows'],
            goarch: ['amd64', 'arm64'],
            main: './main.go',
            dir: '.',
            ldflags: [
              '-s -w',
              '-X main.version={{.Version}}',
              '-X main.commit={{.Commit}}',
              '-X main.date={{.Date}}'
            ]
          }
        ]
      }),
      ...(!existingConfig.archives && {
        archives: [
          {
            format: 'tar.gz',
            name_template: '{{ .ProjectName }}_{{ .Version }}_{{ .Os }}_{{ .Arch }}',
            files: ['README*', 'LICENSE*']
          }
        ]
      }),
      release: {
        ...existingConfig.release,
        name_template: `{{ .ProjectName }} {{ .Tag }}`,
        prerelease: 'auto'
      },
      changelog: {
        use: 'github',
        filters: {
          exclude: ['^docs:', '^test:', '^ci:', '^chore:']
        }
      }
    }

    // Write the generated config
    const generatedPath = path.join(packageVersion.path, '.goreleaser.generated.yml')
    await fs.writeFile(generatedPath, yaml.stringify(config), 'utf-8')

    return generatedPath
  }

  async runGoReleaser(
    packageVersion: PackageVersion,
    configPath: string
  ): Promise<GoReleaserArtifact[]> {
    if (this.dryRun) {
      core.info(`[DRY RUN] Would run GoReleaser for ${packageVersion.name}`)
      return []
    }

    try {
      // Install GoReleaser if not present
      await this.installGoReleaser()

      // Set up environment variables
      const tagPrefix = this.getTagPrefix(packageVersion.name)
      const currentTag = tagPrefix + 'v' + packageVersion.newVersion

      // Validate tag for security (prevent injection)
      if (!this.isValidTag(currentTag)) {
        throw new Error(`Invalid tag format: ${currentTag}`)
      }

      const env: Record<string, string> = {
        ...process.env,
        GORELEASER_CURRENT_TAG: currentTag
      }

      if (this.goreleaserKey) {
        env['GORELEASER_KEY'] = this.goreleaserKey
      }

      // Validate config path for security
      if (!this.isValidPath(configPath)) {
        throw new Error(`Invalid config path: ${configPath}`)
      }

      // Validate package path for security
      if (!this.isValidPackagePath(packageVersion.path)) {
        throw new Error(`Invalid package path: ${packageVersion.path}`)
      }

      // Validate config path for security
      if (!this.isValidPath(configPath)) {
        throw new Error(`Invalid config path: ${configPath}`)
      }

      // Run GoReleaser
      const args = ['release', '--clean', '--config', configPath]

      if (this.dryRun) {
        args.push('--skip=publish')
        args.push('--skip=announce')
      }

      const output: string[] = []
      const options: exec.ExecOptions = {
        cwd: packageVersion.path,
        env,
        listeners: {
          stdout: (data: Buffer) => {
            output.push(data.toString())
          }
        }
      }

      const exitCode = await exec.exec('goreleaser', args, options)

      if (exitCode !== 0) {
        throw new Error(`GoReleaser failed with exit code ${exitCode}`)
      }

      // Parse artifacts from output
      const artifacts = await this.parseArtifacts(packageVersion.path)

      core.info(`GoReleaser completed successfully for ${packageVersion.name}`)
      return artifacts
    } catch (error) {
      core.error(`Failed to run GoReleaser for ${packageVersion.name}: ${error}`)
      throw error
    }
  }

  private async installGoReleaser(): Promise<void> {
    // Check if GoReleaser is already installed
    const goreleaserPath = await io.which('goreleaser', false)
    if (goreleaserPath) {
      core.debug('GoReleaser is already installed')
      return
    }

    core.info('Installing GoReleaser...')

    // Install GoReleaser using the official action's approach
    const distribution = this.goreleaserKey ? 'goreleaser-pro' : 'goreleaser'

    try {
      // Download and install GoReleaser
      const downloadUrl = await this.getDownloadUrl(distribution)

      // Validate URL before using it
      if (!this.isValidUrl(downloadUrl)) {
        throw new Error(`Invalid download URL: ${downloadUrl}`)
      }
<<<<<<< HEAD
=======

      // Use exec with proper argument separation for security
      await exec.exec('sh', ['-c', `curl -sfL "${downloadUrl}" | sh -s -- -b /usr/local/bin`])
>>>>>>> af9359be

      // Use exec with proper argument separation for security - avoid shell injection
      const tempScript = `/tmp/goreleaser-install-${Date.now()}-${Math.random().toString(36).substring(7)}.sh`

      try {
        // First download the script safely
        await exec.exec('curl', ['-sfL', downloadUrl, '-o', tempScript])

        // Then execute it with controlled arguments
        await exec.exec('sh', [tempScript, '-b', '/usr/local/bin'])

        core.info('GoReleaser installed successfully')
      } finally {
        // Clean up temporary file
        try {
          await exec.exec('rm', ['-f', tempScript])
        } catch {
          // Ignore cleanup errors
        }
      }
    } catch (error) {
      throw new Error(`Failed to install GoReleaser: ${error}`)
    }
  }

  private async getDownloadUrl(distribution: string): Promise<string> {
    // Construct the download URL based on distribution and version
    if (distribution === 'goreleaser-pro') {
      return 'https://goreleaser.com/pro/install.sh'
    }
    return 'https://install.goreleaser.com/github.com/goreleaser/goreleaser.sh'
  }

  private getTagPrefix(packageName: string): string {
    // Generate tag prefix for monorepo
    const cleanName = packageName.replace('@', '').replace(/\//g, '-')
    return `${cleanName}/`
  }

  private async parseArtifacts(packagePath: string): Promise<GoReleaserArtifact[]> {
    const artifacts: GoReleaserArtifact[] = []

    try {
      // Look for dist directory where GoReleaser outputs artifacts
      const distPath = path.join(packagePath, 'dist')
      const metadataPath = path.join(distPath, 'artifacts.json')

      try {
        const content = await fs.readFile(metadataPath, 'utf-8')
        const metadata = JSON.parse(content)

        if (Array.isArray(metadata)) {
          for (const item of metadata) {
            artifacts.push({
              name: item.name || 'unknown',
              path: item.path || '',
              type: item.type || 'unknown',
              extra: item.extra
            })
          }
        }
      } catch {
        core.debug('No artifacts.json found, checking dist directory')

        // Fallback: list files in dist directory
        const files = await fs.readdir(distPath)
        for (const file of files) {
          if (
            file.endsWith('.tar.gz') ||
            file.endsWith('.zip') ||
            file.endsWith('.deb') ||
            file.endsWith('.rpm')
          ) {
            artifacts.push({
              name: file,
              path: path.join(distPath, file),
              type: 'archive'
            })
          }
        }
      }
    } catch (error) {
      core.debug(`Failed to parse artifacts: ${error}`)
    }

    return artifacts
  }

  private isValidUrl(url: string): boolean {
    try {
      const parsedUrl = new URL(url)
      // Only allow https URLs from trusted domains
<<<<<<< HEAD
      return (
        parsedUrl.protocol === 'https:' &&
        (parsedUrl.hostname === 'github.com' ||
          parsedUrl.hostname === 'goreleaser.com' ||
          parsedUrl.hostname.endsWith('.github.com') ||
          parsedUrl.hostname.endsWith('.goreleaser.com'))
      )
=======
      return parsedUrl.protocol === 'https:' &&
             (parsedUrl.hostname === 'github.com' ||
              parsedUrl.hostname === 'goreleaser.com' ||
              parsedUrl.hostname.endsWith('.github.com') ||
              parsedUrl.hostname.endsWith('.goreleaser.com'))
>>>>>>> af9359be
    } catch {
      return false
    }
  }

  private isValidPath(filePath: string): boolean {
    // Check if path is defined
    if (!filePath || typeof filePath !== 'string') {
      return false
    }

    try {
      // Prevent directory traversal and other unsafe paths
      const normalizedPath = path.normalize(filePath)

      // Check if normalization returned a valid string
      if (!normalizedPath || typeof normalizedPath !== 'string') {
        return false
      }

      // Check for directory traversal attempts
      if (normalizedPath.includes('..')) {
        return false
      }

      // Only allow .yml, .yaml extensions and alphanumeric characters with common safe symbols
      // Allow both relative and absolute paths
<<<<<<< HEAD
      if (!normalizedPath.match(/^\/?(\.\/)?[a-zA-Z0-9._/-]+\.(yml|yaml)$/)) {
=======
      if (!normalizedPath.match(/^[a-zA-Z0-9._/-]+\.(yml|yaml)$/)) {
>>>>>>> af9359be
        return false
      }

      return true
    } catch (error) {
      // If any error occurs during validation, consider it invalid
      return false
    }
  }
<<<<<<< HEAD

  private isValidPackagePath(packagePath: string): boolean {
    // Check if path is defined
    if (!packagePath || typeof packagePath !== 'string') {
      return false
    }

    try {
      // Prevent directory traversal and other unsafe paths
      const normalizedPath = path.normalize(packagePath)

      // Check if normalization returned a valid string
      if (!normalizedPath || typeof normalizedPath !== 'string') {
        return false
      }

      // Check for directory traversal attempts
      if (normalizedPath.includes('..')) {
        return false
      }

      // Only allow alphanumeric characters, hyphens, underscores, dots, and forward slashes
      // Allow both relative and absolute paths, but with reasonable length
      if (!normalizedPath.match(/^[a-zA-Z0-9._/-]+$/) || normalizedPath.length > 200) {
        return false
      }

      // Additional security: should not contain common dangerous paths
      const dangerousPaths = ['/etc', '/usr/bin', '/bin', '/sbin', '/root', '/home']
      if (dangerousPaths.some(dangerous => normalizedPath.startsWith(dangerous))) {
        return false
      }

      return true
    } catch (error) {
      // If any error occurs during validation, consider it invalid
      return false
    }
  }

  private isValidTag(tag: string): boolean {
    // Check if tag is defined
    if (!tag || typeof tag !== 'string') {
      return false
    }

    // Tag should only contain alphanumeric characters, hyphens, underscores, dots, slashes, and 'v'
    // No spaces, quotes, or other shell metacharacters
    if (!tag.match(/^[a-zA-Z0-9._/v-]+$/)) {
      return false
    }

    // Reasonable length limit
    if (tag.length > 100) {
      return false
    }

    return true
  }
=======
>>>>>>> af9359be
}<|MERGE_RESOLUTION|>--- conflicted
+++ resolved
@@ -202,11 +202,6 @@
         throw new Error(`Invalid package path: ${packageVersion.path}`)
       }
 
-      // Validate config path for security
-      if (!this.isValidPath(configPath)) {
-        throw new Error(`Invalid config path: ${configPath}`)
-      }
-
       // Run GoReleaser
       const args = ['release', '--clean', '--config', configPath]
 
@@ -264,12 +259,6 @@
       if (!this.isValidUrl(downloadUrl)) {
         throw new Error(`Invalid download URL: ${downloadUrl}`)
       }
-<<<<<<< HEAD
-=======
-
-      // Use exec with proper argument separation for security
-      await exec.exec('sh', ['-c', `curl -sfL "${downloadUrl}" | sh -s -- -b /usr/local/bin`])
->>>>>>> af9359be
 
       // Use exec with proper argument separation for security - avoid shell injection
       const tempScript = `/tmp/goreleaser-install-${Date.now()}-${Math.random().toString(36).substring(7)}.sh`
@@ -357,12 +346,10 @@
 
     return artifacts
   }
-
   private isValidUrl(url: string): boolean {
     try {
       const parsedUrl = new URL(url)
       // Only allow https URLs from trusted domains
-<<<<<<< HEAD
       return (
         parsedUrl.protocol === 'https:' &&
         (parsedUrl.hostname === 'github.com' ||
@@ -370,13 +357,6 @@
           parsedUrl.hostname.endsWith('.github.com') ||
           parsedUrl.hostname.endsWith('.goreleaser.com'))
       )
-=======
-      return parsedUrl.protocol === 'https:' &&
-             (parsedUrl.hostname === 'github.com' ||
-              parsedUrl.hostname === 'goreleaser.com' ||
-              parsedUrl.hostname.endsWith('.github.com') ||
-              parsedUrl.hostname.endsWith('.goreleaser.com'))
->>>>>>> af9359be
     } catch {
       return false
     }
@@ -404,11 +384,7 @@
 
       // Only allow .yml, .yaml extensions and alphanumeric characters with common safe symbols
       // Allow both relative and absolute paths
-<<<<<<< HEAD
       if (!normalizedPath.match(/^\/?(\.\/)?[a-zA-Z0-9._/-]+\.(yml|yaml)$/)) {
-=======
-      if (!normalizedPath.match(/^[a-zA-Z0-9._/-]+\.(yml|yaml)$/)) {
->>>>>>> af9359be
         return false
       }
 
@@ -418,7 +394,6 @@
       return false
     }
   }
-<<<<<<< HEAD
 
   private isValidPackagePath(packagePath: string): boolean {
     // Check if path is defined
@@ -478,6 +453,4 @@
 
     return true
   }
-=======
->>>>>>> af9359be
 }